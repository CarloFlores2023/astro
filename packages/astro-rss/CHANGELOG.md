# @astrojs/rss

## 2.1.0

### Minor Changes

- [#5851](https://github.com/withastro/astro/pull/5851) [`81dce94f2`](https://github.com/withastro/astro/commit/81dce94f2a6db598bd9e47fc2a4b9d713e58f286) Thanks [@bholmesdev](https://github.com/bholmesdev)! - Update RSS config for readability and consistency with Astro 2.0.

<<<<<<< HEAD
    - **Migration - `import.meta.glob()` handling**

      We have deprecated `items: import.meta.glob(...)` handling in favor of a separate `pagesGlobToRssItems()` helper. This simplifies our `items` configuration option to accept a single type, without losing existing functionality.

      If you rely on our `import.meta.glob()` handling, we suggest adding the `pagesGlobToRssItems()` wrapper to your RSS config:

      ```diff
      // src/pages/rss.xml.js
      import rss, {
      +  pagesGlobToRssItems
      } from '@astrojs/rss';

      export function get(context) {
        return rss({
      +    items: pagesGlobToRssItems(
            import.meta.glob('./blog/*.{md,mdx}'),
      +    ),
        });
      }
      ```

    - **New `rssSchema` for content collections**

      `@astrojs/rss` now exposes an `rssSchema` for use with content collections. This ensures all RSS feed properties are present in your frontmatter:

      ```ts
      import { defineCollection } from 'astro:content';
      import { rssSchema } from '@astrojs/rss';

      const blog = defineCollection({
        schema: rssSchema,
      });

      export const collections = { blog };
      ```
=======
  #### Migration - `import.meta.glob()` handling

  We have deprecated `items: import.meta.glob(...)` handling in favor of a separate `pagesGlobToRssItems()` helper. This simplifies our `items` configuration option to accept a single type, without losing existing functionality.

  If you rely on our `import.meta.glob()` handling, we suggest adding the `pagesGlobToRssItems()` wrapper to your RSS config:

  ```diff
  // src/pages/rss.xml.js
  import rss, {
  +  pagesGlobToRssItems
  } from '@astrojs/rss';

  export function get(context) {
    return rss({
  +    items: pagesGlobToRssItems(
        import.meta.glob('./blog/*.{md,mdx}'),
  +    ),
    });
  }
  ```

  #### New `rssSchema` for content collections

  `@astrojs/rss` now exposes an `rssSchema` for use with content collections. This ensures all RSS feed properties are present in your frontmatter:

  ```ts
  import { defineCollection } from 'astro:content';
  import { rssSchema } from '@astrojs/rss';

  const blog = defineCollection({
    schema: rssSchema,
  });

  export const collections = { blog };
  ```
>>>>>>> cc5271d2

## 2.1.0-beta.0

<details>
<summary>See changes in 2.1.0-beta.0</summary>

### Minor Changes

- [#5851](https://github.com/withastro/astro/pull/5851) [`81dce94f2`](https://github.com/withastro/astro/commit/81dce94f2a6db598bd9e47fc2a4b9d713e58f286) Thanks [@bholmesdev](https://github.com/bholmesdev)! - Update RSS config for readability and consistency with Astro 2.0.

    - **Migration - `import.meta.glob()` handling**

      We have deprecated `items: import.meta.glob(...)` handling in favor of a separate `pagesGlobToRssItems()` helper. This simplifies our `items` configuration option to accept a single type, without losing existing functionality.

      If you rely on our `import.meta.glob()` handling, we suggest adding the `pagesGlobToRssItems()` wrapper to your RSS config:

      ```diff
      // src/pages/rss.xml.js
      import rss, {
      +  pagesGlobToRssItems
      } from '@astrojs/rss';

      export function get(context) {
        return rss({
      +    items: pagesGlobToRssItems(
            import.meta.glob('./blog/*.{md,mdx}'),
      +    ),
        });
      }
      ```

    - **New `rssSchema` for content collections**

      `@astrojs/rss` now exposes an `rssSchema` for use with content collections. This ensures all RSS feed properties are present in your frontmatter:

      ```ts
      import { defineCollection } from 'astro:content';
      import { rssSchema } from '@astrojs/rss';

      const blog = defineCollection({
        schema: rssSchema,
      });

      export const collections = { blog };
      ```

</details>

## 2.0.0

### Major Changes

- [#5612](https://github.com/withastro/astro/pull/5612) [`68c20be66`](https://github.com/withastro/astro/commit/68c20be66b197e6c525cd292823a3a728f238547) Thanks [@equt](https://github.com/equt)! - Filter out draft in RSS generation

## 1.2.1

### Patch Changes

- [#5600](https://github.com/withastro/astro/pull/5600) [`c4155daea`](https://github.com/withastro/astro/commit/c4155daeabe1b8191ad9ed1fa5893759f1fe5c4c) Thanks [@fflaten](https://github.com/fflaten)! - Fix missing type-attribute in xml-stylesheet

## 1.2.0

### Minor Changes

- [`c76e1c810`](https://github.com/withastro/astro/commit/c76e1c810228fb53cd9c34edc73747b0ab64dc28) Thanks [@mattstein](https://github.com/mattstein)! - Fixes a bug that prevented an item’s `customData` from being included.

## 1.1.0

### Minor Changes

- [#5366](https://github.com/withastro/astro/pull/5366) [`081e0a9d2`](https://github.com/withastro/astro/commit/081e0a9d2070b23d596b687ad52ed3a68bc3ac24) Thanks [@smithbm2316](https://github.com/smithbm2316)! - Added the ability for users to include the full content of their posts/items in each RSS feed entry
  via the new `content` key on the `RSSFeedItem` model.

### Patch Changes

- [#5550](https://github.com/withastro/astro/pull/5550) [`fe0da0185`](https://github.com/withastro/astro/commit/fe0da0185a85762ac5ac5bf66ea91947af1c329d) Thanks [@andersk](https://github.com/andersk)! - Generate RSS feed with proper XML escaping

## 1.0.3

### Patch Changes

- [#5164](https://github.com/withastro/astro/pull/5164) [`4a8a346ca`](https://github.com/withastro/astro/commit/4a8a346ca9a6d6ed8def2fa32329c1db922893d2) Thanks [@MoustaphaDev](https://github.com/MoustaphaDev)! - Add support for markdown files with the following extensions:
  - `.markdown`
  - `.mdown`
  - `.mkdn`
  - `.mkd`
  - `.mdwn`

## 1.0.2

### Patch Changes

- [#4842](https://github.com/withastro/astro/pull/4842) [`812658ad2`](https://github.com/withastro/astro/commit/812658ad2ab3732a99e35c4fd903e302e723db46) Thanks [@bluwy](https://github.com/bluwy)! - Add missing dependencies, support strict dependency installation (e.g. pnpm)

- [#4842](https://github.com/withastro/astro/pull/4842) [`812658ad2`](https://github.com/withastro/astro/commit/812658ad2ab3732a99e35c4fd903e302e723db46) Thanks [@bluwy](https://github.com/bluwy)! - Remove path-browserify dependency

## 1.0.1

### Patch Changes

- [#4701](https://github.com/withastro/astro/pull/4701) [`6e1d62fe2`](https://github.com/withastro/astro/commit/6e1d62fe222e45b763b2b60b377b07e431950d54) Thanks [@bholmesdev](https://github.com/bholmesdev)! - Fix globs for homepage route

## 1.0.0

### Major Changes

- [`04ad44563`](https://github.com/withastro/astro/commit/04ad445632c67bdd60c1704e1e0dcbcaa27b9308) - > Astro v1.0 is out! Read the [official announcement post](https://astro.build/blog/astro-1/).

  **No breaking changes**. This package is now officially stable and compatible with `astro@1.0.0`!

## 0.2.2

### Patch Changes

- [#3956](https://github.com/withastro/astro/pull/3956) [`57e529e4c`](https://github.com/withastro/astro/commit/57e529e4c13f3e7829311ac6f92682eb6333fd96) Thanks [@esafev](https://github.com/esafev)! - Throw the error when 'site' option is missing

## 0.2.1

### Patch Changes

- [#3913](https://github.com/withastro/astro/pull/3913) [`cd2dbfedb`](https://github.com/withastro/astro/commit/cd2dbfedb15969274df40b1c41b6680ea8885e8d) Thanks [@matthewp](https://github.com/matthewp)! - Adds error messages for missing required fields

## 0.2.0

### Minor Changes

- [#3301](https://github.com/withastro/astro/pull/3301) [`0efaf110`](https://github.com/withastro/astro/commit/0efaf110fceba149cd41cbaa0f37311e6887cdec) Thanks [@bholmesdev](https://github.com/bholmesdev)! - Change the optional "canonicalUrl" argument to a required "site" argument. This fixes problems with import.meta.env.SITE. If you want to use your project's "site" field for your RSS feeds, set site: import.meta.env.SITE in the rss function options

## 0.1.1

### Patch Changes

- [`1032e450`](https://github.com/withastro/astro/commit/1032e450cc224e603e8e69ef1422de6dbf184dd2) Thanks [@FredKSchott](https://github.com/FredKSchott)! - Introduce new @astrojs/rss package for RSS feed generation! This also adds a new global env variable for your project's configured "site": import.meta.env.SITE. This is consumed by the RSS feed helper to generate the correct canonical URL.<|MERGE_RESOLUTION|>--- conflicted
+++ resolved
@@ -6,43 +6,6 @@
 
 - [#5851](https://github.com/withastro/astro/pull/5851) [`81dce94f2`](https://github.com/withastro/astro/commit/81dce94f2a6db598bd9e47fc2a4b9d713e58f286) Thanks [@bholmesdev](https://github.com/bholmesdev)! - Update RSS config for readability and consistency with Astro 2.0.
 
-<<<<<<< HEAD
-    - **Migration - `import.meta.glob()` handling**
-
-      We have deprecated `items: import.meta.glob(...)` handling in favor of a separate `pagesGlobToRssItems()` helper. This simplifies our `items` configuration option to accept a single type, without losing existing functionality.
-
-      If you rely on our `import.meta.glob()` handling, we suggest adding the `pagesGlobToRssItems()` wrapper to your RSS config:
-
-      ```diff
-      // src/pages/rss.xml.js
-      import rss, {
-      +  pagesGlobToRssItems
-      } from '@astrojs/rss';
-
-      export function get(context) {
-        return rss({
-      +    items: pagesGlobToRssItems(
-            import.meta.glob('./blog/*.{md,mdx}'),
-      +    ),
-        });
-      }
-      ```
-
-    - **New `rssSchema` for content collections**
-
-      `@astrojs/rss` now exposes an `rssSchema` for use with content collections. This ensures all RSS feed properties are present in your frontmatter:
-
-      ```ts
-      import { defineCollection } from 'astro:content';
-      import { rssSchema } from '@astrojs/rss';
-
-      const blog = defineCollection({
-        schema: rssSchema,
-      });
-
-      export const collections = { blog };
-      ```
-=======
   #### Migration - `import.meta.glob()` handling
 
   We have deprecated `items: import.meta.glob(...)` handling in favor of a separate `pagesGlobToRssItems()` helper. This simplifies our `items` configuration option to accept a single type, without losing existing functionality.
@@ -78,7 +41,6 @@
 
   export const collections = { blog };
   ```
->>>>>>> cc5271d2
 
 ## 2.1.0-beta.0
 
