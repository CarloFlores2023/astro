--- conflicted
+++ resolved
@@ -275,14 +275,6 @@
 			props: { type: 'module', src: '/@vite/client' },
 			children: '',
 		});
-<<<<<<< HEAD
-		scripts.add({
-			props: {
-				type: 'module',
-				src: await resolveIdToUrl(moduleLoader, 'astro/runtime/client/hmr.js'),
-			},
-			children: '',
-		});
 		scripts.add({
 			props: {
 				type: 'module',
@@ -290,8 +282,6 @@
 			},
 			children: '',
 		});
-=======
->>>>>>> e5e6cf16
 	}
 
 	// TODO: We should allow adding generic HTML elements to the head, not just scripts
