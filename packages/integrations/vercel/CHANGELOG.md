--- conflicted
+++ resolved
@@ -8,15 +8,9 @@
 
 - [#5707](https://github.com/withastro/astro/pull/5707) [`5eba34fcc`](https://github.com/withastro/astro/commit/5eba34fcc663def20bdf6e0daad02a6a5472776b) Thanks [@bluwy](https://github.com/bluwy)! - Remove `astro:build:start` backwards compatibility code
 
-<<<<<<< HEAD
-- [#5806](https://github.com/withastro/astro/pull/5806) [`7572f7402`](https://github.com/withastro/astro/commit/7572f7402238da37de748be58d678fedaf863b53) Thanks [@matthewp](https://github.com/matthewp)! - Make astro a `peerDependency` of integrations
-
-  This marks `astro` as a `peerDependency` of several packages that are already getting `major` version bumps. This is so we can more properly track the dependency between them and what version of Astro they are being used with.
-=======
 - [#5806](https://github.com/withastro/astro/pull/5806) [`7572f7402`](https://github.com/withastro/astro/commit/7572f7402238da37de748be58d678fedaf863b53) Thanks [@matthewp](https://github.com/matthewp)! - Make astro a peerDependency of integrations
 
   This marks `astro` as a peerDependency of several packages that are already getting `major` version bumps. This is so we can more properly track the dependency between them and what version of Astro they are being used with.
->>>>>>> cc5271d2
 
 ### Patch Changes
 
